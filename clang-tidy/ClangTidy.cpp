//===--- tools/extra/clang-tidy/ClangTidy.cpp - Clang tidy tool -----------===//
//
//                     The LLVM Compiler Infrastructure
//
// This file is distributed under the University of Illinois Open Source
// License. See LICENSE.TXT for details.
//
//===----------------------------------------------------------------------===//
///
///  \file This file implements a clang-tidy tool.
///
///  This tool uses the Clang Tooling infrastructure, see
///    http://clang.llvm.org/docs/HowToSetupToolingForLLVM.html
///  for details on setting it up with LLVM source tree.
///
//===----------------------------------------------------------------------===//

#include "ClangTidy.h"
#include "ClangTidyDiagnosticConsumer.h"
#include "ClangTidyModuleRegistry.h"
#include "clang/AST/ASTConsumer.h"
#include "clang/AST/ASTContext.h"
#include "clang/AST/Decl.h"
#include "clang/ASTMatchers/ASTMatchFinder.h"
#include "clang/Format/Format.h"
#include "clang/Frontend/ASTConsumers.h"
#include "clang/Frontend/CompilerInstance.h"
#include "clang/Frontend/FrontendActions.h"
#include "clang/Frontend/FrontendDiagnostic.h"
#include "clang/Frontend/MultiplexConsumer.h"
#include "clang/Frontend/TextDiagnosticPrinter.h"
#include "clang/Lex/PPCallbacks.h"
#include "clang/Lex/Preprocessor.h"
#include "clang/Rewrite/Frontend/FixItRewriter.h"
#include "clang/Rewrite/Frontend/FrontendActions.h"
#include "clang/StaticAnalyzer/Core/BugReporter/PathDiagnostic.h"
#include "clang/StaticAnalyzer/Frontend/AnalysisConsumer.h"
#include "clang/Tooling/DiagnosticsYaml.h"
#include "clang/Tooling/Refactoring.h"
#include "clang/Tooling/ReplacementsYaml.h"
#include "clang/Tooling/Tooling.h"
#include "llvm/Support/Process.h"
#include "llvm/Support/Signals.h"
#include <algorithm>
#include <utility>

using namespace clang::ast_matchers;
using namespace clang::driver;
using namespace clang::tooling;
using namespace llvm;

LLVM_INSTANTIATE_REGISTRY(clang::tidy::ClangTidyModuleRegistry)

namespace clang {
<<<<<<< HEAD
  namespace tidy {

    namespace {
      static const char *AnalyzerCheckNamePrefix = "clang-analyzer-";
      
      class AnalyzerDiagnosticConsumer : public ento::PathDiagnosticConsumer {
      public:
        AnalyzerDiagnosticConsumer(ClangTidyContext &Context) : Context(Context) {}
        
        void FlushDiagnosticsImpl(std::vector<const ento::PathDiagnostic *> &Diags,
                                  FilesMade *filesMade) override {
          for (const ento::PathDiagnostic *PD : Diags) {
            SmallString<64> CheckName(AnalyzerCheckNamePrefix);
            CheckName += PD->getCheckName();
            Context.diag(CheckName, PD->getLocation().asLocation(),
                         PD->getShortDescription())
              << PD->path.back()->getRanges();
            
            for (const auto &DiagPiece :
                   PD->path.flatten(/*ShouldFlattenMacros=*/true)) {
              Context.diag(CheckName, DiagPiece->getLocation().asLocation(),
                           DiagPiece->getString(), DiagnosticIDs::Note)
                << DiagPiece->getRanges();
            }
          }
        }
        
        StringRef getName() const override { return "ClangTidyDiags"; }
        bool supportsLogicalOpControlFlow() const override { return true; }
        bool supportsCrossFileDiagnostics() const override { return true; }
        
      private:
        ClangTidyContext &Context;
      };
      
      class ErrorReporter {
      public:
        ErrorReporter(ClangTidyContext &Context, bool ApplyFixes)
          : Files(FileSystemOptions()), DiagOpts(new DiagnosticOptions()),
            DiagPrinter(new TextDiagnosticPrinter(llvm::outs(), &*DiagOpts)),
            Diags(IntrusiveRefCntPtr<DiagnosticIDs>(new DiagnosticIDs), &*DiagOpts,
                  DiagPrinter),
            SourceMgr(Diags, Files), Context(Context), ApplyFixes(ApplyFixes),
            TotalFixes(0), AppliedFixes(0), WarningsAsErrors(0) {
          DiagOpts->ShowColors = llvm::sys::Process::StandardOutHasColors();
          DiagPrinter->BeginSourceFile(LangOpts);
        }
        
        SourceManager &getSourceManager() { return SourceMgr; }
        
        void reportDiagnostic(const ClangTidyError &Error) {
          const tooling::DiagnosticMessage &Message = Error.Message;
          SourceLocation Loc = getLocation(Message.FilePath, Message.FileOffset);
          // Contains a pair for each attempted fix: location and whether the fix was
          // applied successfully.
          SmallVector<std::pair<SourceLocation, bool>, 4> FixLocations;
          {
            auto Level = static_cast<DiagnosticsEngine::Level>(Error.DiagLevel);
            std::string Name = Error.DiagnosticName;
            if (Error.IsWarningAsError) {
              Name += ",-warnings-as-errors";
              Level = DiagnosticsEngine::Error;
              WarningsAsErrors++;
            }
            auto Diag = Diags.Report(Loc, Diags.getCustomDiagID(Level, "%0 [%1]"))
              << Message.Message << Name;
            for (const auto &FileAndReplacements : Error.Fix) {
              for (const auto &Repl : FileAndReplacements.second) {
                // Retrieve the source range for applicable fixes. Macro definitions
                // on the command line have locations in a virtual buffer and don't
                // have valid file paths and are therefore not applicable.
                SourceRange Range;
                SourceLocation FixLoc;
                ++TotalFixes;
                bool CanBeApplied = false;
                if (Repl.isApplicable()) {
                  SmallString<128> FixAbsoluteFilePath = Repl.getFilePath();
                  Files.makeAbsolutePath(FixAbsoluteFilePath);
                  if (ApplyFixes) {
                    tooling::Replacement R(FixAbsoluteFilePath, Repl.getOffset(),
                                           Repl.getLength(),
                                           Repl.getReplacementText());
                    Replacements &Replacements = FileReplacements[R.getFilePath()];
                    llvm::Error Err = Replacements.add(R);
                    if (Err) {
                      // FIXME: Implement better conflict handling.
                      llvm::errs() << "Trying to resolve conflict: "
                                   << llvm::toString(std::move(Err)) << "\n";
                      unsigned NewOffset =
                        Replacements.getShiftedCodePosition(R.getOffset());
                      unsigned NewLength = Replacements.getShiftedCodePosition(
                                                                               R.getOffset() + R.getLength()) -
                        NewOffset;
                      if (NewLength == R.getLength()) {
                        R = Replacement(R.getFilePath(), NewOffset, NewLength,
                                        R.getReplacementText());
                        Replacements = Replacements.merge(tooling::Replacements(R));
                        CanBeApplied = true;
                        ++AppliedFixes;
                      } else {
                        llvm::errs()
                          << "Can't resolve conflict, skipping the replacement.\n";
                      }

                    } else {
                      CanBeApplied = true;
                      ++AppliedFixes;
                    }
                  }
                  FixLoc = getLocation(FixAbsoluteFilePath, Repl.getOffset());
                  SourceLocation FixEndLoc =
                    FixLoc.getLocWithOffset(Repl.getLength());
                  Range = SourceRange(FixLoc, FixEndLoc);
                  Diag << FixItHint::CreateReplacement(Range,
                                                       Repl.getReplacementText());
=======
namespace tidy {

namespace {
static const char *AnalyzerCheckNamePrefix = "clang-analyzer-";

class AnalyzerDiagnosticConsumer : public ento::PathDiagnosticConsumer {
public:
  AnalyzerDiagnosticConsumer(ClangTidyContext &Context) : Context(Context) {}

  void FlushDiagnosticsImpl(std::vector<const ento::PathDiagnostic *> &Diags,
                            FilesMade *filesMade) override {
    for (const ento::PathDiagnostic *PD : Diags) {
      SmallString<64> CheckName(AnalyzerCheckNamePrefix);
      CheckName += PD->getCheckName();
      Context.diag(CheckName, PD->getLocation().asLocation(),
                   PD->getShortDescription())
          << PD->path.back()->getRanges();

      for (const auto &DiagPiece :
           PD->path.flatten(/*ShouldFlattenMacros=*/true)) {
        Context.diag(CheckName, DiagPiece->getLocation().asLocation(),
                     DiagPiece->getString(), DiagnosticIDs::Note)
            << DiagPiece->getRanges();
      }
    }
  }

  StringRef getName() const override { return "ClangTidyDiags"; }
  bool supportsLogicalOpControlFlow() const override { return true; }
  bool supportsCrossFileDiagnostics() const override { return true; }

private:
  ClangTidyContext &Context;
};

class ErrorReporter {
public:
  ErrorReporter(ClangTidyContext &Context, bool ApplyFixes,
                llvm::IntrusiveRefCntPtr<vfs::FileSystem> BaseFS)
      : Files(FileSystemOptions(), BaseFS), DiagOpts(new DiagnosticOptions()),
        DiagPrinter(new TextDiagnosticPrinter(llvm::outs(), &*DiagOpts)),
        Diags(IntrusiveRefCntPtr<DiagnosticIDs>(new DiagnosticIDs), &*DiagOpts,
              DiagPrinter),
        SourceMgr(Diags, Files), Context(Context), ApplyFixes(ApplyFixes),
        TotalFixes(0), AppliedFixes(0), WarningsAsErrors(0) {
    DiagOpts->ShowColors = llvm::sys::Process::StandardOutHasColors();
    DiagPrinter->BeginSourceFile(LangOpts);
  }

  SourceManager &getSourceManager() { return SourceMgr; }

  void reportDiagnostic(const ClangTidyError &Error) {
    const tooling::DiagnosticMessage &Message = Error.Message;
    SourceLocation Loc = getLocation(Message.FilePath, Message.FileOffset);
    // Contains a pair for each attempted fix: location and whether the fix was
    // applied successfully.
    SmallVector<std::pair<SourceLocation, bool>, 4> FixLocations;
    {
      auto Level = static_cast<DiagnosticsEngine::Level>(Error.DiagLevel);
      std::string Name = Error.DiagnosticName;
      if (Error.IsWarningAsError) {
        Name += ",-warnings-as-errors";
        Level = DiagnosticsEngine::Error;
        WarningsAsErrors++;
      }
      auto Diag = Diags.Report(Loc, Diags.getCustomDiagID(Level, "%0 [%1]"))
                  << Message.Message << Name;
      for (const auto &FileAndReplacements : Error.Fix) {
        for (const auto &Repl : FileAndReplacements.second) {
          // Retrieve the source range for applicable fixes. Macro definitions
          // on the command line have locations in a virtual buffer and don't
          // have valid file paths and are therefore not applicable.
          SourceRange Range;
          SourceLocation FixLoc;
          ++TotalFixes;
          bool CanBeApplied = false;
          if (Repl.isApplicable()) {
            SmallString<128> FixAbsoluteFilePath = Repl.getFilePath();
            Files.makeAbsolutePath(FixAbsoluteFilePath);
            if (ApplyFixes) {
              tooling::Replacement R(FixAbsoluteFilePath, Repl.getOffset(),
                                     Repl.getLength(),
                                     Repl.getReplacementText());
              Replacements &Replacements = FileReplacements[R.getFilePath()];
              llvm::Error Err = Replacements.add(R);
              if (Err) {
                // FIXME: Implement better conflict handling.
                llvm::errs() << "Trying to resolve conflict: "
                             << llvm::toString(std::move(Err)) << "\n";
                unsigned NewOffset =
                    Replacements.getShiftedCodePosition(R.getOffset());
                unsigned NewLength = Replacements.getShiftedCodePosition(
                                         R.getOffset() + R.getLength()) -
                                     NewOffset;
                if (NewLength == R.getLength()) {
                  R = Replacement(R.getFilePath(), NewOffset, NewLength,
                                  R.getReplacementText());
                  Replacements = Replacements.merge(tooling::Replacements(R));
                  CanBeApplied = true;
                  ++AppliedFixes;
                } else {
                  llvm::errs()
                      << "Can't resolve conflict, skipping the replacement.\n";
>>>>>>> 63ad6049
                }

                if (ApplyFixes)
                  FixLocations.push_back(std::make_pair(FixLoc, CanBeApplied));
              }
            }
          }
          for (auto Fix : FixLocations) {
            Diags.Report(Fix.first, Fix.second ? diag::note_fixit_applied
                         : diag::note_fixit_failed);
          }
          for (const auto &Note : Error.Notes)
            reportNote(Note);
        }

        void Finish() {
          if (ApplyFixes && TotalFixes > 0) {
            Rewriter Rewrite(SourceMgr, LangOpts);
            for (const auto &FileAndReplacements : FileReplacements) {
              StringRef File = FileAndReplacements.first();
              llvm::ErrorOr<std::unique_ptr<MemoryBuffer>> Buffer =
                SourceMgr.getFileManager().getBufferForFile(File);
              if (!Buffer) {
                llvm::errs() << "Can't get buffer for file " << File << ": "
                             << Buffer.getError().message() << "\n";
                // FIXME: Maybe don't apply fixes for other files as well.
                continue;
              }
              StringRef Code = Buffer.get()->getBuffer();
              auto Style = format::getStyle(
                                            *Context.getOptionsForFile(File).FormatStyle, File, "none");
              if (!Style) {
                llvm::errs() << llvm::toString(Style.takeError()) << "\n";
                continue;
              }
              llvm::Expected<tooling::Replacements> Replacements =
                format::cleanupAroundReplacements(Code, FileAndReplacements.second,
                                                  *Style);
              if (!Replacements) {
                llvm::errs() << llvm::toString(Replacements.takeError()) << "\n";
                continue;
              }
              if (llvm::Expected<tooling::Replacements> FormattedReplacements =
                  format::formatReplacements(Code, *Replacements, *Style)) {
                Replacements = std::move(FormattedReplacements);
                if (!Replacements)
                  llvm_unreachable("!Replacements");
              } else {
                llvm::errs() << llvm::toString(FormattedReplacements.takeError())
                             << ". Skipping formatting.\n";
              }
              if (!tooling::applyAllReplacements(Replacements.get(), Rewrite)) {
                llvm::errs() << "Can't apply replacements for file " << File << "\n";
              }
            }
            if (Rewrite.overwriteChangedFiles()) {
              llvm::errs() << "clang-tidy failed to apply suggested fixes.\n";
            } else {
              llvm::errs() << "clang-tidy applied " << AppliedFixes << " of "
                           << TotalFixes << " suggested fixes.\n";
            }
          }
        }

        unsigned getWarningsAsErrorsCount() const { return WarningsAsErrors; }

      private:
        SourceLocation getLocation(StringRef FilePath, unsigned Offset) {
          if (FilePath.empty())
            return SourceLocation();

          const FileEntry *File = SourceMgr.getFileManager().getFile(FilePath);
          FileID ID = SourceMgr.getOrCreateFileID(File, SrcMgr::C_User);
          return SourceMgr.getLocForStartOfFile(ID).getLocWithOffset(Offset);
        }

        void reportNote(const tooling::DiagnosticMessage &Message) {
          SourceLocation Loc = getLocation(Message.FilePath, Message.FileOffset);
          Diags.Report(Loc, Diags.getCustomDiagID(DiagnosticsEngine::Note, "%0"))
            << Message.Message;
        }

        FileManager Files;
        LangOptions LangOpts; // FIXME: use langopts from each original file
        IntrusiveRefCntPtr<DiagnosticOptions> DiagOpts;
        DiagnosticConsumer *DiagPrinter;
        DiagnosticsEngine Diags;
        SourceManager SourceMgr;
        llvm::StringMap<Replacements> FileReplacements;
        ClangTidyContext &Context;
        bool ApplyFixes;
        unsigned TotalFixes;
        unsigned AppliedFixes;
        unsigned WarningsAsErrors;
      };

      class ClangTidyASTConsumer : public MultiplexConsumer {
      public:
        ClangTidyASTConsumer(std::vector<std::unique_ptr<ASTConsumer>> Consumers,
                             std::unique_ptr<ast_matchers::MatchFinder> Finder,
                             std::vector<std::unique_ptr<ClangTidyCheck>> Checks)
          : MultiplexConsumer(std::move(Consumers)),
            Finder(std::move(Finder)),
            Checks(std::move(Checks)) {}

      private:
        std::unique_ptr<ast_matchers::MatchFinder> Finder;
        std::vector<std::unique_ptr<ClangTidyCheck>> Checks;
      };

    } // namespace

    ClangTidyASTConsumerFactory::ClangTidyASTConsumerFactory(
                                                             ClangTidyContext &Context)
      : Context(Context), CheckFactories(new ClangTidyCheckFactories) {
      for (ClangTidyModuleRegistry::iterator I = ClangTidyModuleRegistry::begin(),
             E = ClangTidyModuleRegistry::end();
           I != E; ++I) {
        std::unique_ptr<ClangTidyModule> Module(I->instantiate());
        Module->addCheckFactories(*CheckFactories);
      }
    }

    static void setStaticAnalyzerCheckerOpts(const ClangTidyOptions &Opts,
                                             AnalyzerOptionsRef AnalyzerOptions) {
      StringRef AnalyzerPrefix(AnalyzerCheckNamePrefix);
      for (const auto &Opt : Opts.CheckOptions) {
        StringRef OptName(Opt.first);
        if (!OptName.startswith(AnalyzerPrefix))
          continue;
        AnalyzerOptions->Config[OptName.substr(AnalyzerPrefix.size())] = Opt.second;
      }
    }

    typedef std::vector<std::pair<std::string, bool>> CheckersList;

    static CheckersList getCheckersControlList(ClangTidyContext &Context) {
      CheckersList List;

      const auto &RegisteredCheckers =
        AnalyzerOptions::getRegisteredCheckers(/*IncludeExperimental=*/false);
      bool AnalyzerChecksEnabled = false;
      for (StringRef CheckName : RegisteredCheckers) {
        std::string ClangTidyCheckName((AnalyzerCheckNamePrefix + CheckName).str());
        AnalyzerChecksEnabled |= Context.isCheckEnabled(ClangTidyCheckName);
      }

      if (!AnalyzerChecksEnabled)
        return List;

      // List all static analyzer checkers that our filter enables.
      //
      // Always add all core checkers if any other static analyzer check is enabled.
      // This is currently necessary, as other path sensitive checks rely on the
      // core checkers.
      for (StringRef CheckName : RegisteredCheckers) {
        std::string ClangTidyCheckName((AnalyzerCheckNamePrefix + CheckName).str());

        if (CheckName.startswith("core") ||
            Context.isCheckEnabled(ClangTidyCheckName)) {
          List.emplace_back(CheckName, true);
        }
      }
      return List;
    }

    std::unique_ptr<clang::ASTConsumer>
    ClangTidyASTConsumerFactory::CreateASTConsumer(
                                                   clang::CompilerInstance &Compiler, StringRef File) {
      // FIXME: Move this to a separate method, so that CreateASTConsumer doesn't
      // modify Compiler.
      Context.setSourceManager(&Compiler.getSourceManager());
      Context.setCurrentFile(File);
      Context.setASTContext(&Compiler.getASTContext());
      Context.setCompilerInstance(Compiler);

      auto WorkingDir = Compiler.getSourceManager()
        .getFileManager()
        .getVirtualFileSystem()
        ->getCurrentWorkingDirectory();
      if (WorkingDir)
        Context.setCurrentBuildDirectory(WorkingDir.get());

      std::vector<std::unique_ptr<ClangTidyCheck>> Checks;
      CheckFactories->createChecks(&Context, Checks);

      ast_matchers::MatchFinder::MatchFinderOptions FinderOptions;
      if (auto *P = Context.getCheckProfileData())
        FinderOptions.CheckProfiling.emplace(P->Records);

      std::unique_ptr<ast_matchers::MatchFinder> Finder(
                                                        new ast_matchers::MatchFinder(std::move(FinderOptions)));

      for (auto &Check : Checks) {
        Check->registerMatchers(&*Finder);
        Check->registerPPCallbacks(Compiler);
      }

      std::vector<std::unique_ptr<ASTConsumer>> Consumers;
      if (!Checks.empty())
        Consumers.push_back(Finder->newASTConsumer());

      AnalyzerOptionsRef AnalyzerOptions = Compiler.getAnalyzerOpts();
      // FIXME: Remove this option once clang's cfg-temporary-dtors option defaults
      // to true.
      AnalyzerOptions->Config["cfg-temporary-dtors"] =
        Context.getOptions().AnalyzeTemporaryDtors ? "true" : "false";

      AnalyzerOptions->CheckersControlList = getCheckersControlList(Context);
      if (!AnalyzerOptions->CheckersControlList.empty()) {
        setStaticAnalyzerCheckerOpts(Context.getOptions(), AnalyzerOptions);
        AnalyzerOptions->AnalysisStoreOpt = RegionStoreModel;
        AnalyzerOptions->AnalysisDiagOpt = PD_NONE;
        AnalyzerOptions->AnalyzeNestedBlocks = true;
        AnalyzerOptions->eagerlyAssumeBinOpBifurcation = true;
        std::unique_ptr<ento::AnalysisASTConsumer> AnalysisConsumer =
          ento::CreateAnalysisConsumer(Compiler);
        AnalysisConsumer->AddDiagnosticConsumer(
                                                new AnalyzerDiagnosticConsumer(Context));
        Consumers.push_back(std::move(AnalysisConsumer));
      }
      return llvm::make_unique<ClangTidyASTConsumer>(
                                                     std::move(Consumers), std::move(Finder), std::move(Checks));
    }

    std::vector<std::string> ClangTidyASTConsumerFactory::getCheckNames() {
      std::vector<std::string> CheckNames;
      for (const auto &CheckFactory : *CheckFactories) {
        if (Context.isCheckEnabled(CheckFactory.first))
          CheckNames.push_back(CheckFactory.first);
      }

      for (const auto &AnalyzerCheck : getCheckersControlList(Context))
        CheckNames.push_back(AnalyzerCheckNamePrefix + AnalyzerCheck.first);

      std::sort(CheckNames.begin(), CheckNames.end());
      return CheckNames;
    }

    ClangTidyOptions::OptionMap ClangTidyASTConsumerFactory::getCheckOptions() {
      ClangTidyOptions::OptionMap Options;
      std::vector<std::unique_ptr<ClangTidyCheck>> Checks;
      CheckFactories->createChecks(&Context, Checks);
      for (const auto &Check : Checks)
        Check->storeOptions(Options);
      return Options;
    }

    DiagnosticBuilder ClangTidyCheck::diag(SourceLocation Loc, StringRef Message,
                                           DiagnosticIDs::Level Level) {
      return Context->diag(CheckName, Loc, Message, Level);
    }

    void ClangTidyCheck::run(const ast_matchers::MatchFinder::MatchResult &Result) {
      Context->setSourceManager(Result.SourceManager);
      check(Result);
    }

    OptionsView::OptionsView(StringRef CheckName,
                             const ClangTidyOptions::OptionMap &CheckOptions)
      : NamePrefix(CheckName.str() + "."), CheckOptions(CheckOptions) {}

    std::string OptionsView::get(StringRef LocalName, StringRef Default) const {
      const auto &Iter = CheckOptions.find(NamePrefix + LocalName.str());
      if (Iter != CheckOptions.end())
        return Iter->second;
      return Default;
    }

    std::string OptionsView::getLocalOrGlobal(StringRef LocalName,
                                              StringRef Default) const {
      auto Iter = CheckOptions.find(NamePrefix + LocalName.str());
      if (Iter != CheckOptions.end())
        return Iter->second;
      // Fallback to global setting, if present.
      Iter = CheckOptions.find(LocalName.str());
      if (Iter != CheckOptions.end())
        return Iter->second;
      return Default;
    }

    void OptionsView::store(ClangTidyOptions::OptionMap &Options,
                            StringRef LocalName, StringRef Value) const {
      Options[NamePrefix + LocalName.str()] = Value;
    }

    void OptionsView::store(ClangTidyOptions::OptionMap &Options,
                            StringRef LocalName, int64_t Value) const {
      store(Options, LocalName, llvm::itostr(Value));
    }

    std::vector<std::string> getCheckNames(const ClangTidyOptions &Options) {
      clang::tidy::ClangTidyContext Context(
                                            llvm::make_unique<DefaultOptionsProvider>(ClangTidyGlobalOptions(),
                                                                                      Options));
      ClangTidyASTConsumerFactory Factory(Context);
      return Factory.getCheckNames();
    }

    ClangTidyOptions::OptionMap getCheckOptions(const ClangTidyOptions &Options) {
      clang::tidy::ClangTidyContext Context(
                                            llvm::make_unique<DefaultOptionsProvider>(ClangTidyGlobalOptions(),
                                                                                      Options));
      ClangTidyASTConsumerFactory Factory(Context);
      return Factory.getCheckOptions();
    }
<<<<<<< HEAD

    void runClangTidy(clang::tidy::ClangTidyContext &Context,
                      const CompilationDatabase &Compilations,
                      ArrayRef<std::string> InputFiles, ProfileData *Profile) {
      ClangTool Tool(Compilations, InputFiles);

      Context.setToolPtr(&Tool);

      // Add extra arguments passed by the clang-tidy command-line.
      ArgumentsAdjuster PerFileExtraArgumentsInserter =
        [&Context](const CommandLineArguments &Args, StringRef Filename) {
=======
  }
  return List;
}

std::unique_ptr<clang::ASTConsumer>
ClangTidyASTConsumerFactory::CreateASTConsumer(
    clang::CompilerInstance &Compiler, StringRef File) {
  // FIXME: Move this to a separate method, so that CreateASTConsumer doesn't
  // modify Compiler.
  Context.setSourceManager(&Compiler.getSourceManager());
  Context.setCurrentFile(File);
  Context.setASTContext(&Compiler.getASTContext());

  auto WorkingDir = Compiler.getSourceManager()
                        .getFileManager()
                        .getVirtualFileSystem()
                        ->getCurrentWorkingDirectory();
  if (WorkingDir)
    Context.setCurrentBuildDirectory(WorkingDir.get());

  std::vector<std::unique_ptr<ClangTidyCheck>> Checks;
  CheckFactories->createChecks(&Context, Checks);

  ast_matchers::MatchFinder::MatchFinderOptions FinderOptions;
  if (auto *P = Context.getCheckProfileData())
    FinderOptions.CheckProfiling.emplace(P->Records);

  std::unique_ptr<ast_matchers::MatchFinder> Finder(
      new ast_matchers::MatchFinder(std::move(FinderOptions)));

  for (auto &Check : Checks) {
    Check->registerMatchers(&*Finder);
    Check->registerPPCallbacks(Compiler);
  }

  std::vector<std::unique_ptr<ASTConsumer>> Consumers;
  if (!Checks.empty())
    Consumers.push_back(Finder->newASTConsumer());

  AnalyzerOptionsRef AnalyzerOptions = Compiler.getAnalyzerOpts();
  // FIXME: Remove this option once clang's cfg-temporary-dtors option defaults
  // to true.
  AnalyzerOptions->Config["cfg-temporary-dtors"] =
      Context.getOptions().AnalyzeTemporaryDtors ? "true" : "false";

  AnalyzerOptions->CheckersControlList = getCheckersControlList(Context);
  if (!AnalyzerOptions->CheckersControlList.empty()) {
    setStaticAnalyzerCheckerOpts(Context.getOptions(), AnalyzerOptions);
    AnalyzerOptions->AnalysisStoreOpt = RegionStoreModel;
    AnalyzerOptions->AnalysisDiagOpt = PD_NONE;
    AnalyzerOptions->AnalyzeNestedBlocks = true;
    AnalyzerOptions->eagerlyAssumeBinOpBifurcation = true;
    std::unique_ptr<ento::AnalysisASTConsumer> AnalysisConsumer =
        ento::CreateAnalysisConsumer(Compiler);
    AnalysisConsumer->AddDiagnosticConsumer(
        new AnalyzerDiagnosticConsumer(Context));
    Consumers.push_back(std::move(AnalysisConsumer));
  }
  return llvm::make_unique<ClangTidyASTConsumer>(
      std::move(Consumers), std::move(Finder), std::move(Checks));
}

std::vector<std::string> ClangTidyASTConsumerFactory::getCheckNames() {
  std::vector<std::string> CheckNames;
  for (const auto &CheckFactory : *CheckFactories) {
    if (Context.isCheckEnabled(CheckFactory.first))
      CheckNames.push_back(CheckFactory.first);
  }

  for (const auto &AnalyzerCheck : getCheckersControlList(Context))
    CheckNames.push_back(AnalyzerCheckNamePrefix + AnalyzerCheck.first);

  std::sort(CheckNames.begin(), CheckNames.end());
  return CheckNames;
}

ClangTidyOptions::OptionMap ClangTidyASTConsumerFactory::getCheckOptions() {
  ClangTidyOptions::OptionMap Options;
  std::vector<std::unique_ptr<ClangTidyCheck>> Checks;
  CheckFactories->createChecks(&Context, Checks);
  for (const auto &Check : Checks)
    Check->storeOptions(Options);
  return Options;
}

DiagnosticBuilder ClangTidyCheck::diag(SourceLocation Loc, StringRef Message,
                                       DiagnosticIDs::Level Level) {
  return Context->diag(CheckName, Loc, Message, Level);
}

void ClangTidyCheck::run(const ast_matchers::MatchFinder::MatchResult &Result) {
  Context->setSourceManager(Result.SourceManager);
  check(Result);
}

OptionsView::OptionsView(StringRef CheckName,
                         const ClangTidyOptions::OptionMap &CheckOptions)
    : NamePrefix(CheckName.str() + "."), CheckOptions(CheckOptions) {}

std::string OptionsView::get(StringRef LocalName, StringRef Default) const {
  const auto &Iter = CheckOptions.find(NamePrefix + LocalName.str());
  if (Iter != CheckOptions.end())
    return Iter->second;
  return Default;
}

std::string OptionsView::getLocalOrGlobal(StringRef LocalName,
                                          StringRef Default) const {
  auto Iter = CheckOptions.find(NamePrefix + LocalName.str());
  if (Iter != CheckOptions.end())
    return Iter->second;
  // Fallback to global setting, if present.
  Iter = CheckOptions.find(LocalName.str());
  if (Iter != CheckOptions.end())
    return Iter->second;
  return Default;
}

void OptionsView::store(ClangTidyOptions::OptionMap &Options,
                        StringRef LocalName, StringRef Value) const {
  Options[NamePrefix + LocalName.str()] = Value;
}

void OptionsView::store(ClangTidyOptions::OptionMap &Options,
                        StringRef LocalName, int64_t Value) const {
  store(Options, LocalName, llvm::itostr(Value));
}

std::vector<std::string> getCheckNames(const ClangTidyOptions &Options) {
  clang::tidy::ClangTidyContext Context(
      llvm::make_unique<DefaultOptionsProvider>(ClangTidyGlobalOptions(),
                                                Options));
  ClangTidyASTConsumerFactory Factory(Context);
  return Factory.getCheckNames();
}

ClangTidyOptions::OptionMap getCheckOptions(const ClangTidyOptions &Options) {
  clang::tidy::ClangTidyContext Context(
      llvm::make_unique<DefaultOptionsProvider>(ClangTidyGlobalOptions(),
                                                Options));
  ClangTidyASTConsumerFactory Factory(Context);
  return Factory.getCheckOptions();
}

void runClangTidy(clang::tidy::ClangTidyContext &Context,
                  const CompilationDatabase &Compilations,
                  ArrayRef<std::string> InputFiles,
                  llvm::IntrusiveRefCntPtr<vfs::FileSystem> BaseFS,
                  ProfileData *Profile) {
  ClangTool Tool(Compilations, InputFiles,
                 std::make_shared<PCHContainerOperations>(), BaseFS);

  // Add extra arguments passed by the clang-tidy command-line.
  ArgumentsAdjuster PerFileExtraArgumentsInserter =
      [&Context](const CommandLineArguments &Args, StringRef Filename) {
>>>>>>> 63ad6049
        ClangTidyOptions Opts = Context.getOptionsForFile(Filename);
        CommandLineArguments AdjustedArgs = Args;
        if (Opts.ExtraArgsBefore) {
          auto I = AdjustedArgs.begin();
          if (I != AdjustedArgs.end() && !StringRef(*I).startswith("-"))
            ++I; // Skip compiler binary name, if it is there.
          AdjustedArgs.insert(I, Opts.ExtraArgsBefore->begin(),
                              Opts.ExtraArgsBefore->end());
        }
        if (Opts.ExtraArgs)
          AdjustedArgs.insert(AdjustedArgs.end(), Opts.ExtraArgs->begin(),
                              Opts.ExtraArgs->end());
        return AdjustedArgs;
      };

      // Remove plugins arguments.
      ArgumentsAdjuster PluginArgumentsRemover =
        [](const CommandLineArguments &Args, StringRef Filename) {
        CommandLineArguments AdjustedArgs;
        for (size_t I = 0, E = Args.size(); I < E; ++I) {
          if (I + 4 < Args.size() && Args[I] == "-Xclang" &&
              (Args[I + 1] == "-load" || Args[I + 1] == "-add-plugin" ||
               StringRef(Args[I + 1]).startswith("-plugin-arg-")) &&
              Args[I + 2] == "-Xclang") {
            I += 3;
          } else
            AdjustedArgs.push_back(Args[I]);
        }
        return AdjustedArgs;
      };

      Tool.appendArgumentsAdjuster(PerFileExtraArgumentsInserter);
      Tool.appendArgumentsAdjuster(PluginArgumentsRemover);
      if (Profile)
        Context.setCheckProfileData(Profile);

      ClangTidyDiagnosticConsumer DiagConsumer(Context);

      Tool.setDiagnosticConsumer(&DiagConsumer);

      class ActionFactory : public FrontendActionFactory {
      public:
        ActionFactory(ClangTidyContext &Context) : ConsumerFactory(Context) {}
        FrontendAction *create() override { return new Action(&ConsumerFactory); }

      private:
        class Action : public ASTFrontendAction {
        public:
          Action(ClangTidyASTConsumerFactory *Factory) : Factory(Factory) {}
          std::unique_ptr<ASTConsumer> CreateASTConsumer(CompilerInstance &Compiler,
                                                         StringRef File) override {
            llvm::outs() << "std::unique_ptr<ASTConsumer> Action::CreateASTConsumer(CompilerInstance &Compiler, StringRef File): File = '" << File.str() << "'\n";
            return Factory->CreateASTConsumer(Compiler, File);
          }

        private:
          ClangTidyASTConsumerFactory *Factory;
        };

        ClangTidyASTConsumerFactory ConsumerFactory;
      };

      ActionFactory Factory(Context);
      Tool.run(&Factory);
    }

    void handleErrors(ClangTidyContext &Context, bool Fix,
                      unsigned &WarningsAsErrorsCount) {
      ErrorReporter Reporter(Context, Fix);
      vfs::FileSystem &FileSystem =
        *Reporter.getSourceManager().getFileManager().getVirtualFileSystem();
      auto InitialWorkingDir = FileSystem.getCurrentWorkingDirectory();
      if (!InitialWorkingDir)
        llvm::report_fatal_error("Cannot get current working path.");

      for (const ClangTidyError &Error : Context.getErrors()) {
        if (!Error.BuildDirectory.empty()) {
          // By default, the working directory of file system is the current
          // clang-tidy running directory.
          //
          // Change the directory to the one used during the analysis.
          FileSystem.setCurrentWorkingDirectory(Error.BuildDirectory);
        }
        Reporter.reportDiagnostic(Error);
        // Return to the initial directory to correctly resolve next Error.
        FileSystem.setCurrentWorkingDirectory(InitialWorkingDir.get());
      }
      Reporter.Finish();
      WarningsAsErrorsCount += Reporter.getWarningsAsErrorsCount();
    }

<<<<<<< HEAD
    void
    exportReplacements(const llvm::StringRef MainFilePath,
                       const std::vector<ClangTidyError> &Errors,
                       raw_ostream &OS)
    {
      TranslationUnitDiagnostics TUD;
      TUD.MainSourceFile = MainFilePath;
      for (const auto &Error : Errors)
        {
          tooling::Diagnostic Diag = Error;
          TUD.Diagnostics.insert(TUD.Diagnostics.end(), Diag);
        }

      yaml::Output YAML(OS);
      YAML << TUD;
    }

    void
    exportReplacementsAsPatch(const llvm::StringRef MainFilePath,
                              const llvm::StringRef ExportPatchSource,
                              const std::vector<ClangTidyError> &Errors,
                              raw_ostream &OS)
    {
=======
    private:
      ClangTidyASTConsumerFactory *Factory;
    };

    ClangTidyASTConsumerFactory ConsumerFactory;
  };

  ActionFactory Factory(Context);
  Tool.run(&Factory);
}

void handleErrors(ClangTidyContext &Context, bool Fix,
                  unsigned &WarningsAsErrorsCount,
                  llvm::IntrusiveRefCntPtr<vfs::FileSystem> BaseFS) {
  ErrorReporter Reporter(Context, Fix, BaseFS);
  vfs::FileSystem &FileSystem =
      *Reporter.getSourceManager().getFileManager().getVirtualFileSystem();
  auto InitialWorkingDir = FileSystem.getCurrentWorkingDirectory();
  if (!InitialWorkingDir)
    llvm::report_fatal_error("Cannot get current working path.");

  for (const ClangTidyError &Error : Context.getErrors()) {
    if (!Error.BuildDirectory.empty()) {
      // By default, the working directory of file system is the current
      // clang-tidy running directory.
      //
      // Change the directory to the one used during the analysis.
      FileSystem.setCurrentWorkingDirectory(Error.BuildDirectory);
>>>>>>> 63ad6049
    }

  } // namespace tidy
} // namespace clang<|MERGE_RESOLUTION|>--- conflicted
+++ resolved
@@ -52,7 +52,6 @@
 LLVM_INSTANTIATE_REGISTRY(clang::tidy::ClangTidyModuleRegistry)
 
 namespace clang {
-<<<<<<< HEAD
   namespace tidy {
 
     namespace {
@@ -90,8 +89,9 @@
       
       class ErrorReporter {
       public:
-        ErrorReporter(ClangTidyContext &Context, bool ApplyFixes)
-          : Files(FileSystemOptions()), DiagOpts(new DiagnosticOptions()),
+        ErrorReporter(ClangTidyContext &Context, bool ApplyFixes,
+                      llvm::IntrusiveRefCntPtr<vfs::FileSystem> BaseFS)
+          : Files(FileSystemOptions(), BaseFS), DiagOpts(new DiagnosticOptions()),
             DiagPrinter(new TextDiagnosticPrinter(llvm::outs(), &*DiagOpts)),
             Diags(IntrusiveRefCntPtr<DiagnosticIDs>(new DiagnosticIDs), &*DiagOpts,
                   DiagPrinter),
@@ -168,111 +168,6 @@
                   Range = SourceRange(FixLoc, FixEndLoc);
                   Diag << FixItHint::CreateReplacement(Range,
                                                        Repl.getReplacementText());
-=======
-namespace tidy {
-
-namespace {
-static const char *AnalyzerCheckNamePrefix = "clang-analyzer-";
-
-class AnalyzerDiagnosticConsumer : public ento::PathDiagnosticConsumer {
-public:
-  AnalyzerDiagnosticConsumer(ClangTidyContext &Context) : Context(Context) {}
-
-  void FlushDiagnosticsImpl(std::vector<const ento::PathDiagnostic *> &Diags,
-                            FilesMade *filesMade) override {
-    for (const ento::PathDiagnostic *PD : Diags) {
-      SmallString<64> CheckName(AnalyzerCheckNamePrefix);
-      CheckName += PD->getCheckName();
-      Context.diag(CheckName, PD->getLocation().asLocation(),
-                   PD->getShortDescription())
-          << PD->path.back()->getRanges();
-
-      for (const auto &DiagPiece :
-           PD->path.flatten(/*ShouldFlattenMacros=*/true)) {
-        Context.diag(CheckName, DiagPiece->getLocation().asLocation(),
-                     DiagPiece->getString(), DiagnosticIDs::Note)
-            << DiagPiece->getRanges();
-      }
-    }
-  }
-
-  StringRef getName() const override { return "ClangTidyDiags"; }
-  bool supportsLogicalOpControlFlow() const override { return true; }
-  bool supportsCrossFileDiagnostics() const override { return true; }
-
-private:
-  ClangTidyContext &Context;
-};
-
-class ErrorReporter {
-public:
-  ErrorReporter(ClangTidyContext &Context, bool ApplyFixes,
-                llvm::IntrusiveRefCntPtr<vfs::FileSystem> BaseFS)
-      : Files(FileSystemOptions(), BaseFS), DiagOpts(new DiagnosticOptions()),
-        DiagPrinter(new TextDiagnosticPrinter(llvm::outs(), &*DiagOpts)),
-        Diags(IntrusiveRefCntPtr<DiagnosticIDs>(new DiagnosticIDs), &*DiagOpts,
-              DiagPrinter),
-        SourceMgr(Diags, Files), Context(Context), ApplyFixes(ApplyFixes),
-        TotalFixes(0), AppliedFixes(0), WarningsAsErrors(0) {
-    DiagOpts->ShowColors = llvm::sys::Process::StandardOutHasColors();
-    DiagPrinter->BeginSourceFile(LangOpts);
-  }
-
-  SourceManager &getSourceManager() { return SourceMgr; }
-
-  void reportDiagnostic(const ClangTidyError &Error) {
-    const tooling::DiagnosticMessage &Message = Error.Message;
-    SourceLocation Loc = getLocation(Message.FilePath, Message.FileOffset);
-    // Contains a pair for each attempted fix: location and whether the fix was
-    // applied successfully.
-    SmallVector<std::pair<SourceLocation, bool>, 4> FixLocations;
-    {
-      auto Level = static_cast<DiagnosticsEngine::Level>(Error.DiagLevel);
-      std::string Name = Error.DiagnosticName;
-      if (Error.IsWarningAsError) {
-        Name += ",-warnings-as-errors";
-        Level = DiagnosticsEngine::Error;
-        WarningsAsErrors++;
-      }
-      auto Diag = Diags.Report(Loc, Diags.getCustomDiagID(Level, "%0 [%1]"))
-                  << Message.Message << Name;
-      for (const auto &FileAndReplacements : Error.Fix) {
-        for (const auto &Repl : FileAndReplacements.second) {
-          // Retrieve the source range for applicable fixes. Macro definitions
-          // on the command line have locations in a virtual buffer and don't
-          // have valid file paths and are therefore not applicable.
-          SourceRange Range;
-          SourceLocation FixLoc;
-          ++TotalFixes;
-          bool CanBeApplied = false;
-          if (Repl.isApplicable()) {
-            SmallString<128> FixAbsoluteFilePath = Repl.getFilePath();
-            Files.makeAbsolutePath(FixAbsoluteFilePath);
-            if (ApplyFixes) {
-              tooling::Replacement R(FixAbsoluteFilePath, Repl.getOffset(),
-                                     Repl.getLength(),
-                                     Repl.getReplacementText());
-              Replacements &Replacements = FileReplacements[R.getFilePath()];
-              llvm::Error Err = Replacements.add(R);
-              if (Err) {
-                // FIXME: Implement better conflict handling.
-                llvm::errs() << "Trying to resolve conflict: "
-                             << llvm::toString(std::move(Err)) << "\n";
-                unsigned NewOffset =
-                    Replacements.getShiftedCodePosition(R.getOffset());
-                unsigned NewLength = Replacements.getShiftedCodePosition(
-                                         R.getOffset() + R.getLength()) -
-                                     NewOffset;
-                if (NewLength == R.getLength()) {
-                  R = Replacement(R.getFilePath(), NewOffset, NewLength,
-                                  R.getReplacementText());
-                  Replacements = Replacements.merge(tooling::Replacements(R));
-                  CanBeApplied = true;
-                  ++AppliedFixes;
-                } else {
-                  llvm::errs()
-                      << "Can't resolve conflict, skipping the replacement.\n";
->>>>>>> 63ad6049
                 }
 
                 if (ApplyFixes)
@@ -579,175 +474,20 @@
       ClangTidyASTConsumerFactory Factory(Context);
       return Factory.getCheckOptions();
     }
-<<<<<<< HEAD
 
     void runClangTidy(clang::tidy::ClangTidyContext &Context,
                       const CompilationDatabase &Compilations,
-                      ArrayRef<std::string> InputFiles, ProfileData *Profile) {
-      ClangTool Tool(Compilations, InputFiles);
-
+                      ArrayRef<std::string> InputFiles,
+                      llvm::IntrusiveRefCntPtr<vfs::FileSystem> BaseFS,
+                      ProfileData *Profile) {
+      ClangTool Tool(Compilations, InputFiles,
+                     std::make_shared<PCHContainerOperations>(), BaseFS);
+      
       Context.setToolPtr(&Tool);
 
       // Add extra arguments passed by the clang-tidy command-line.
       ArgumentsAdjuster PerFileExtraArgumentsInserter =
         [&Context](const CommandLineArguments &Args, StringRef Filename) {
-=======
-  }
-  return List;
-}
-
-std::unique_ptr<clang::ASTConsumer>
-ClangTidyASTConsumerFactory::CreateASTConsumer(
-    clang::CompilerInstance &Compiler, StringRef File) {
-  // FIXME: Move this to a separate method, so that CreateASTConsumer doesn't
-  // modify Compiler.
-  Context.setSourceManager(&Compiler.getSourceManager());
-  Context.setCurrentFile(File);
-  Context.setASTContext(&Compiler.getASTContext());
-
-  auto WorkingDir = Compiler.getSourceManager()
-                        .getFileManager()
-                        .getVirtualFileSystem()
-                        ->getCurrentWorkingDirectory();
-  if (WorkingDir)
-    Context.setCurrentBuildDirectory(WorkingDir.get());
-
-  std::vector<std::unique_ptr<ClangTidyCheck>> Checks;
-  CheckFactories->createChecks(&Context, Checks);
-
-  ast_matchers::MatchFinder::MatchFinderOptions FinderOptions;
-  if (auto *P = Context.getCheckProfileData())
-    FinderOptions.CheckProfiling.emplace(P->Records);
-
-  std::unique_ptr<ast_matchers::MatchFinder> Finder(
-      new ast_matchers::MatchFinder(std::move(FinderOptions)));
-
-  for (auto &Check : Checks) {
-    Check->registerMatchers(&*Finder);
-    Check->registerPPCallbacks(Compiler);
-  }
-
-  std::vector<std::unique_ptr<ASTConsumer>> Consumers;
-  if (!Checks.empty())
-    Consumers.push_back(Finder->newASTConsumer());
-
-  AnalyzerOptionsRef AnalyzerOptions = Compiler.getAnalyzerOpts();
-  // FIXME: Remove this option once clang's cfg-temporary-dtors option defaults
-  // to true.
-  AnalyzerOptions->Config["cfg-temporary-dtors"] =
-      Context.getOptions().AnalyzeTemporaryDtors ? "true" : "false";
-
-  AnalyzerOptions->CheckersControlList = getCheckersControlList(Context);
-  if (!AnalyzerOptions->CheckersControlList.empty()) {
-    setStaticAnalyzerCheckerOpts(Context.getOptions(), AnalyzerOptions);
-    AnalyzerOptions->AnalysisStoreOpt = RegionStoreModel;
-    AnalyzerOptions->AnalysisDiagOpt = PD_NONE;
-    AnalyzerOptions->AnalyzeNestedBlocks = true;
-    AnalyzerOptions->eagerlyAssumeBinOpBifurcation = true;
-    std::unique_ptr<ento::AnalysisASTConsumer> AnalysisConsumer =
-        ento::CreateAnalysisConsumer(Compiler);
-    AnalysisConsumer->AddDiagnosticConsumer(
-        new AnalyzerDiagnosticConsumer(Context));
-    Consumers.push_back(std::move(AnalysisConsumer));
-  }
-  return llvm::make_unique<ClangTidyASTConsumer>(
-      std::move(Consumers), std::move(Finder), std::move(Checks));
-}
-
-std::vector<std::string> ClangTidyASTConsumerFactory::getCheckNames() {
-  std::vector<std::string> CheckNames;
-  for (const auto &CheckFactory : *CheckFactories) {
-    if (Context.isCheckEnabled(CheckFactory.first))
-      CheckNames.push_back(CheckFactory.first);
-  }
-
-  for (const auto &AnalyzerCheck : getCheckersControlList(Context))
-    CheckNames.push_back(AnalyzerCheckNamePrefix + AnalyzerCheck.first);
-
-  std::sort(CheckNames.begin(), CheckNames.end());
-  return CheckNames;
-}
-
-ClangTidyOptions::OptionMap ClangTidyASTConsumerFactory::getCheckOptions() {
-  ClangTidyOptions::OptionMap Options;
-  std::vector<std::unique_ptr<ClangTidyCheck>> Checks;
-  CheckFactories->createChecks(&Context, Checks);
-  for (const auto &Check : Checks)
-    Check->storeOptions(Options);
-  return Options;
-}
-
-DiagnosticBuilder ClangTidyCheck::diag(SourceLocation Loc, StringRef Message,
-                                       DiagnosticIDs::Level Level) {
-  return Context->diag(CheckName, Loc, Message, Level);
-}
-
-void ClangTidyCheck::run(const ast_matchers::MatchFinder::MatchResult &Result) {
-  Context->setSourceManager(Result.SourceManager);
-  check(Result);
-}
-
-OptionsView::OptionsView(StringRef CheckName,
-                         const ClangTidyOptions::OptionMap &CheckOptions)
-    : NamePrefix(CheckName.str() + "."), CheckOptions(CheckOptions) {}
-
-std::string OptionsView::get(StringRef LocalName, StringRef Default) const {
-  const auto &Iter = CheckOptions.find(NamePrefix + LocalName.str());
-  if (Iter != CheckOptions.end())
-    return Iter->second;
-  return Default;
-}
-
-std::string OptionsView::getLocalOrGlobal(StringRef LocalName,
-                                          StringRef Default) const {
-  auto Iter = CheckOptions.find(NamePrefix + LocalName.str());
-  if (Iter != CheckOptions.end())
-    return Iter->second;
-  // Fallback to global setting, if present.
-  Iter = CheckOptions.find(LocalName.str());
-  if (Iter != CheckOptions.end())
-    return Iter->second;
-  return Default;
-}
-
-void OptionsView::store(ClangTidyOptions::OptionMap &Options,
-                        StringRef LocalName, StringRef Value) const {
-  Options[NamePrefix + LocalName.str()] = Value;
-}
-
-void OptionsView::store(ClangTidyOptions::OptionMap &Options,
-                        StringRef LocalName, int64_t Value) const {
-  store(Options, LocalName, llvm::itostr(Value));
-}
-
-std::vector<std::string> getCheckNames(const ClangTidyOptions &Options) {
-  clang::tidy::ClangTidyContext Context(
-      llvm::make_unique<DefaultOptionsProvider>(ClangTidyGlobalOptions(),
-                                                Options));
-  ClangTidyASTConsumerFactory Factory(Context);
-  return Factory.getCheckNames();
-}
-
-ClangTidyOptions::OptionMap getCheckOptions(const ClangTidyOptions &Options) {
-  clang::tidy::ClangTidyContext Context(
-      llvm::make_unique<DefaultOptionsProvider>(ClangTidyGlobalOptions(),
-                                                Options));
-  ClangTidyASTConsumerFactory Factory(Context);
-  return Factory.getCheckOptions();
-}
-
-void runClangTidy(clang::tidy::ClangTidyContext &Context,
-                  const CompilationDatabase &Compilations,
-                  ArrayRef<std::string> InputFiles,
-                  llvm::IntrusiveRefCntPtr<vfs::FileSystem> BaseFS,
-                  ProfileData *Profile) {
-  ClangTool Tool(Compilations, InputFiles,
-                 std::make_shared<PCHContainerOperations>(), BaseFS);
-
-  // Add extra arguments passed by the clang-tidy command-line.
-  ArgumentsAdjuster PerFileExtraArgumentsInserter =
-      [&Context](const CommandLineArguments &Args, StringRef Filename) {
->>>>>>> 63ad6049
         ClangTidyOptions Opts = Context.getOptionsForFile(Filename);
         CommandLineArguments AdjustedArgs = Args;
         if (Opts.ExtraArgsBefore) {
@@ -815,8 +555,9 @@
     }
 
     void handleErrors(ClangTidyContext &Context, bool Fix,
-                      unsigned &WarningsAsErrorsCount) {
-      ErrorReporter Reporter(Context, Fix);
+                      unsigned &WarningsAsErrorsCount,
+                      llvm::IntrusiveRefCntPtr<vfs::FileSystem> BaseFS) {
+      ErrorReporter Reporter(Context, Fix, BaseFS);
       vfs::FileSystem &FileSystem =
         *Reporter.getSourceManager().getFileManager().getVirtualFileSystem();
       auto InitialWorkingDir = FileSystem.getCurrentWorkingDirectory();
@@ -839,7 +580,6 @@
       WarningsAsErrorsCount += Reporter.getWarningsAsErrorsCount();
     }
 
-<<<<<<< HEAD
     void
     exportReplacements(const llvm::StringRef MainFilePath,
                        const std::vector<ClangTidyError> &Errors,
@@ -863,36 +603,6 @@
                               const std::vector<ClangTidyError> &Errors,
                               raw_ostream &OS)
     {
-=======
-    private:
-      ClangTidyASTConsumerFactory *Factory;
-    };
-
-    ClangTidyASTConsumerFactory ConsumerFactory;
-  };
-
-  ActionFactory Factory(Context);
-  Tool.run(&Factory);
-}
-
-void handleErrors(ClangTidyContext &Context, bool Fix,
-                  unsigned &WarningsAsErrorsCount,
-                  llvm::IntrusiveRefCntPtr<vfs::FileSystem> BaseFS) {
-  ErrorReporter Reporter(Context, Fix, BaseFS);
-  vfs::FileSystem &FileSystem =
-      *Reporter.getSourceManager().getFileManager().getVirtualFileSystem();
-  auto InitialWorkingDir = FileSystem.getCurrentWorkingDirectory();
-  if (!InitialWorkingDir)
-    llvm::report_fatal_error("Cannot get current working path.");
-
-  for (const ClangTidyError &Error : Context.getErrors()) {
-    if (!Error.BuildDirectory.empty()) {
-      // By default, the working directory of file system is the current
-      // clang-tidy running directory.
-      //
-      // Change the directory to the one used during the analysis.
-      FileSystem.setCurrentWorkingDirectory(Error.BuildDirectory);
->>>>>>> 63ad6049
     }
 
   } // namespace tidy
