--- conflicted
+++ resolved
@@ -123,17 +123,15 @@
 static int LLVM_ATTRIBUTE_UNUSED PerformanceModuleAnchorDestination =
     PerformanceModuleAnchorSource;
 
-<<<<<<< HEAD
+// This anchor is used to force the linker to link the PortabilityModule.
+extern volatile int PortabilityModuleAnchorSource;
+static int LLVM_ATTRIBUTE_UNUSED PortabilityModuleAnchorDestination =
+    PortabilityModuleAnchorSource;
+    
 // This anchor is used to force the linker to link the PageJaunesModule.
 extern volatile int PagesJaunesModuleAnchorSource;
 static int LLVM_ATTRIBUTE_UNUSED PagesJaunesModuleAnchorDestination =
     PagesJaunesModuleAnchorSource;
-=======
-// This anchor is used to force the linker to link the PortabilityModule.
-extern volatile int PortabilityModuleAnchorSource;
-static int LLVM_ATTRIBUTE_UNUSED PortabilityModuleAnchorDestination =
-    PortabilityModuleAnchorSource;
->>>>>>> 63ad6049
 
 // This anchor is used to force the linker to link the ReadabilityModule.
 extern volatile int ReadabilityModuleAnchorSource;
